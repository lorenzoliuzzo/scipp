--- conflicted
+++ resolved
@@ -6,7 +6,6 @@
 author_profile: true
 ---
 
-<<<<<<< HEAD
 # Variables
 
 
@@ -111,6 +110,4 @@
 
 
 ```
-=======
-# Variables
->>>>>>> 0634d41d
+# Variables